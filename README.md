--- conflicted
+++ resolved
@@ -54,25 +54,18 @@
 
 ### Using Conan
 
-<<<<<<< HEAD
-- Install [conan](https://conan.io/): 
-=======
 - Install [Conan](https://conan.io/): 
->>>>>>> c20264b5
 
 ```bash
 pip install conan
 ```
 
-<<<<<<< HEAD
-=======
 - Register grimoire's Conan remote:
 
 ```bash
 conan remote add grimoire https://grimoire.jfrog.io/artifactory/api/conan/grimoire-conan
 ```
 
->>>>>>> c20264b5
 - Add a `conanfile.txt` file to your project's root with the following content:
 
 ```
